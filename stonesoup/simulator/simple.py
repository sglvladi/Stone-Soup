--- conflicted
+++ resolved
@@ -2,6 +2,7 @@
 import datetime
 
 import numpy as np
+
 from ..base import Property
 from ..models.measurement import MeasurementModel
 from ..models.transition import TransitionModel
@@ -30,30 +31,16 @@
 
     def __init__(self, *args, **kwargs):
         super().__init__(*args, **kwargs)
-<<<<<<< HEAD
-=======
-        self._groundtruth_paths = set()
-        self.index = 0
-
-    @property
-    def groundtruth_paths(self):
-        return self._groundtruth_paths.copy()
->>>>>>> d3d0936c
+        self.index = 0
 
     @BufferedGenerator.generator_method
     def groundtruth_paths_gen(self):
         time = self.initial_state.timestamp or datetime.datetime.now()
 
         gttrack = GroundTruthPath([
-<<<<<<< HEAD
-            GroundTruthState(self.initial_state.state_vector, timestamp=time)])
-        yield time, {gttrack}
-=======
             GroundTruthState(self.initial_state.state_vector, timestamp=time,
                              metadata={"index": self.index})])
-        self._groundtruth_paths.add(gttrack)
-        yield time, self.groundtruth_paths
->>>>>>> d3d0936c
+        yield time, {gttrack}
 
         for _ in range(self.number_steps - 1):
             time += self.timestep
@@ -62,15 +49,9 @@
                 gttrack[-1].state_vector,
                 time_interval=self.timestep)
             gttrack.append(GroundTruthState(
-<<<<<<< HEAD
-                trans_state_vector, timestamp=time))
-            yield time, {gttrack}
-=======
                 trans_state_vector, timestamp=time,
                 metadata={"index": self.index}))
-
-            yield time, self.groundtruth_paths
->>>>>>> d3d0936c
+            yield time, {gttrack}
 
 
 class SwitchOneTargetGroundTruthSimulator(SingleTargetGroundTruthSimulator):
@@ -127,12 +108,8 @@
                 if np.random.rand() <= self.death_probability)
 
             # Move tracks forward
-<<<<<<< HEAD
-            for gttrack in groundtruth_paths.copy():
-=======
-            for gttrack in self.groundtruth_paths:
+            for gttrack in groundtruth_paths:
                 self.index = gttrack[-1].metadata.get("index")
->>>>>>> d3d0936c
                 trans_state_vector = self.transition_model.function(
                     gttrack[-1].state_vector,
                     time_interval=self.timestep)
@@ -148,13 +125,8 @@
                     self.initial_state.state_vector +
                     np.sqrt(self.initial_state.covar) @
                     np.random.randn(self.initial_state.ndim, 1),
-<<<<<<< HEAD
-                    timestamp=time))
+                    timestamp=time, metadata={"index": self.index}))
                 groundtruth_paths.add(gttrack)
-=======
-                    timestamp=time, metadata={"index": self.index}))
-                self._groundtruth_paths.add(gttrack)
->>>>>>> d3d0936c
 
             yield time, groundtruth_paths
             time += self.timestep
@@ -203,7 +175,7 @@
         super().__init__(*args, **kwargs)
         self.real_detections = set()
         self.clutter_detections = set()
-        self.index = None
+        self.index = 0
 
     @property
     def clutter_spatial_density(self):
@@ -236,10 +208,7 @@
                     timestamp=time)
                 self.clutter_detections.add(detection)
 
-<<<<<<< HEAD
             yield time, self.real_detections | self.clutter_detections
-=======
-            yield time, self.detections
 
 
 class SwitchDetectionSimulator(SimpleDetectionSimulator):
@@ -256,5 +225,4 @@
 
     @property
     def detection_probability(self):
-        return self.detection_probabilities[self.index]
->>>>>>> d3d0936c
+        return self.detection_probabilities[self.index]