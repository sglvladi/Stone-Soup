--- conflicted
+++ resolved
@@ -1,3 +1,4 @@
+# -*- coding: utf-8 -*-
 """Mathematical functions used within Stone Soup"""
 import copy
 
@@ -554,7 +555,6 @@
                      [s, c, zero],
                      [zero, zero, one]])
 
-<<<<<<< HEAD
 
 def gm_sample(means, covars, size, weights=None):
     """Sample from a mixture of multi-variate Gaussians
@@ -597,10 +597,9 @@
     return StateVectors(samples)
 
 
-=======
->>>>>>> ef0ff98a
 def gm_reduce_single(means, covars, weights):
     """Reduce mixture of multi-variate Gaussians to single Gaussian
+
     Parameters
     ----------
     means : :class:`~.StateVectors`
@@ -609,6 +608,7 @@
         The covariance matrices of the GM components
     weights : np.array of shape (num_components,)
         The weights of the GM components
+
     Returns
     -------
     : :class:`~.StateVector`
@@ -680,14 +680,7 @@
         x = 0.0
     return x
 
-
-<<<<<<< HEAD
-def build_rotation_matrix(angle_vector: np.ndarray):
-    """
-    Calculates and returns the (3D) axis rotation matrix given a vector of
-    three angles:
-    [roll, pitch/elevation, yaw/azimuth]
-=======
+    
 def imm_merge(means, covars, weights):
     """ Perform IMM components merging/mixing
 
@@ -719,9 +712,11 @@
     return np.concatenate(means_k, 1), np.array(covars_k)
 
 
-def dotproduct(a, b):
-    r"""Returns the dot (or scalar) product of two StateVectors.
->>>>>>> ef0ff98a
+def build_rotation_matrix(angle_vector: np.ndarray):
+    """
+    Calculates and returns the (3D) axis rotation matrix given a vector of
+    three angles:
+    [roll, pitch/elevation, yaw/azimuth]
 
     Parameters
     ----------
