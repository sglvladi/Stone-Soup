--- conflicted
+++ resolved
@@ -4,11 +4,10 @@
 from ..base import Property
 from .array import CovarianceMatrix
 from .base import Type
-<<<<<<< HEAD
+#from .state import (State, GaussianState, ParticleState, WeightedGaussianState,
+#                    GaussianMixtureState)
 from .state import (State, GaussianState, ParticleState, WeightedGaussianState,
-                    GaussianMixtureState)
-=======
-from .state import (State, GaussianState, ParticleState, SqrtGaussianState,
+                    GaussianMixtureState, SqrtGaussianState,
                     TaggedWeightedGaussianState, StateMutableSequence)
 from ..models.transition.base import TransitionModel
 
@@ -55,7 +54,6 @@
     new_kwargs.update(kwargs)
 
     return prediction_type(*args, **new_kwargs)
->>>>>>> 8d38e7a7
 
 
 class Prediction(Type):
