--- conflicted
+++ resolved
@@ -59,9 +59,8 @@
     transition and control model noise respectively.
     """
 
-<<<<<<< HEAD
-    transition_model = Property(TransitionModel, doc="transition model")
-    control_model = Property(ControlModel, default=None, doc="control model")
+    transition_model: TransitionModel = Property(doc="transition model")
+    control_model: ControlModel = Property(default=None, doc="control model")
     convert2common_state = Property(
             FunctionType,
             default=null_convert,
@@ -72,10 +71,6 @@
             default=null_convert,
             doc="Routine to convert from a common Gaussian state"
             "to the internal Gaussian state required for this predictor")
-=======
-    transition_model: TransitionModel = Property(doc="transition model")
-    control_model: ControlModel = Property(default=None, doc="control model")
->>>>>>> 8d38e7a7
 
     @abstractmethod
     def predict(self, prior, timestamp=None, **kwargs):
