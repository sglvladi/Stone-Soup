--- conflicted
+++ resolved
@@ -5,11 +5,9 @@
 from functools import lru_cache
 
 import numpy as np
-<<<<<<< HEAD
+from numpy import linalg as LA
+
 from scipy.stats import ortho_group
-=======
-from numpy import linalg as LA
->>>>>>> 44c10065
 
 from ..types.array import CovarianceMatrix, StateVector, StateVectors
 from ..types.numeric import Probability
