--- conflicted
+++ resolved
@@ -1,14 +1,7 @@
 from typing import Sequence
 
 from .base import Type
-<<<<<<< HEAD
 from .hypothesis import Hypothesis, CompositeHypothesis
-=======
-from .hypothesis import Hypothesis
-from .state import (State, GaussianState, ParticleState, SqrtGaussianState, StateMutableSequence,
-                    WeightedGaussianState, GaussianMixtureState)
-#from .state import State, GaussianState, ParticleState, SqrtGaussianState, StateMutableSequence
->>>>>>> ef0ff98a
 from .mixture import GaussianMixture
 from .state import CreatableFromState, CompositeState
 from .state import State, GaussianState, ParticleState, EnsembleState, \
@@ -69,6 +62,20 @@
     """
 
 
+class GaussianMixtureStateUpdate(Update, GaussianMixtureState):
+    """ GaussianMixtureStateUpdate type
+
+    This is GaussianMixtureStateUpdate type, which is can be views as a
+    wrapper around a collection of WeightedGaussianStateUpdate objects.
+    """
+
+    def __init__(self, components, *args, **kwargs):
+        super().__init__(components, *args, **kwargs)
+        if any([ not isinstance(component, Update)
+                 for component in components]):
+            raise TypeError("All components must be subclasses of Update")
+    
+    
 class GaussianMixtureUpdate(Update, GaussianMixture):
     """ GaussianMixtureUpdate type
 
@@ -92,7 +99,6 @@
     """
 
 
-<<<<<<< HEAD
 class MultiModelParticleStateUpdate(Update, MultiModelParticleState):
     """MultiModelStateUpdate type
 
@@ -142,26 +148,4 @@
     sub_states: Sequence[Update] = Property(
         doc="Sequence of sub-updates comprising the composite update. All sub-updates must have "
             "matching timestamp. Must not be empty.")
-    hypothesis: CompositeHypothesis = Property(doc="Hypothesis used for updating")
-=======
-class WeightedGaussianStateUpdate(Update, WeightedGaussianState):
-    """ WeightedGaussianStateUpdate type
-
-    This is an Gaussian state update object, which is augmented with a
-    weight  property.
-    """
-
-
-class GaussianMixtureStateUpdate(Update, GaussianMixtureState):
-    """ GaussianMixtureStateUpdate type
-
-    This is GaussianMixtureStateUpdate type, which is can be views as a
-    wrapper around a collection of WeightedGaussianStateUpdate objects.
-    """
-
-    def __init__(self, components, *args, **kwargs):
-        super().__init__(components, *args, **kwargs)
-        if any([ not isinstance(component, Update)
-                 for component in components]):
-            raise TypeError("All components must be subclasses of Update")
->>>>>>> ef0ff98a
+    hypothesis: CompositeHypothesis = Property(doc="Hypothesis used for updating")