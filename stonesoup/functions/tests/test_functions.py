--- conflicted
+++ resolved
@@ -346,13 +346,6 @@
     else:
         assert samples.shape[0] == means.shape[0]
 
-<<<<<<< HEAD
-#def test_random_orthogonal_matrix()
-
-#def test_stochasticCubatureRulePoints():
-    
-=======
-
 @pytest.mark.parametrize(
     "mean, covar, alp",
     [
@@ -364,6 +357,8 @@
                                                         [0, 0.06, -0.01, 1.1]]), 0.7)
     ]
 )
+
+
 def test_cubature_transform(mean, covar, alp):
 
     instate = GaussianState(mean, covar)
@@ -386,4 +381,3 @@
     assert np.allclose(outcovar, instate.covar)
     assert np.allclose(mean, instate.state_vector)
     assert np.allclose(covar, instate.covar)
->>>>>>> d4b1da25
