--- conflicted
+++ resolved
@@ -24,13 +24,9 @@
     ASDGaussianStateUpdate, EnsembleStateUpdate
 from ..simple import (
     SinglePointInitiator, SimpleMeasurementInitiator,
-<<<<<<< HEAD
-    MultiMeasurementInitiator, GaussianParticleInitiator,
+    MultiMeasurementInitiator, GaussianParticleInitiator, GaussianMixtureInitiator,
+    ASDGaussianInitiator, EnsembleInitiator,
     NoHistoryMultiMeasurementInitiator
-=======
-    MultiMeasurementInitiator, GaussianParticleInitiator, GaussianMixtureInitiator,
-    ASDGaussianInitiator, EnsembleInitiator
->>>>>>> bca0f41f
 )
 
 
