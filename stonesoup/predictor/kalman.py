from functools import partial

import numpy as np
import numpy.matlib as npm
import scipy.linalg as la
import copy

from ..types.array import CovarianceMatrix, StateVector, StateVectors
from .base import Predictor
from ._utils import predict_lru_cache
from ..base import Property
from ..types.prediction import Prediction, SqrtGaussianStatePrediction
from ..models.base import LinearModel
from ..models.transition import TransitionModel
from ..models.transition.linear import LinearGaussianTransitionModel
from ..models.control import ControlModel
from ..models.control.linear import LinearControlModel
<<<<<<< HEAD
from ..functions import gauss2sigma, unscented_transform, stochasticCubatureRulePoints
=======
from ..functions import gauss2sigma, unscented_transform, cubature_transform
>>>>>>> d4b1da25


class KalmanPredictor(Predictor):
    r"""A predictor class which forms the basis for the family of Kalman
    predictors. This class also servas the (specific) Kalman Filter
    :class:`~.Predictor` class. Here transition and control models must be linear:

    .. math::

      f_k( \mathbf{x}_{k-1}, \mathbf{\nu}_k) &= F_k \mathbf{x}_{k-1} + \mathbf{\nu}_k , \
      \mathbf{\nu}_k \sim \mathcal{N}(0,Q_k)

      \ b_k( \mathbf{u}_k, \mathbf{\eta}_k) &= B_k (\mathbf{u}_k + \mathbf{\eta}_k), \
      \mathbf{\eta}_k \sim \mathcal{N}(0,\Gamma_k).

    Raises
    ------
    ValueError
        If no :class:`~.TransitionModel` is specified.

    """

    transition_model: LinearGaussianTransitionModel = Property(
        doc="The transition model to be used.")
    control_model: LinearControlModel = Property(
        default=None,
        doc="The control model to be used. Default `None` where the predictor "
            "will create a zero-effect linear :class:`~.ControlModel`.")

    def __init__(self, *args, **kwargs):
        super().__init__(*args, **kwargs)

        # If no control model insert a linear zero-effect one
        if self.control_model is None:
            ndims = self.transition_model.ndim_state
            ndimc = 2  # No control exerted so this doesn't matter.
            self.control_model = LinearControlModel(np.zeros([ndims, ndimc]),
                                                    control_noise=np.zeros([ndimc, ndimc]))

    def _transition_matrix(self, **kwargs):
        """Return the transition matrix

        Parameters
        ----------
        **kwargs : various, optional
            These are passed to :meth:`~.LinearGaussianTransitionModel.matrix`

        Returns
        -------
        : :class:`numpy.ndarray`
            The transition matrix, :math:`F_k`

        """
        return self.transition_model.matrix(**kwargs)

    def _transition_function(self, prior, **kwargs):
        r"""Applies the linear transition function to a single vector in the
        absence of a control input, returns a single predicted state.

        Parameters
        ----------
        prior : :class:`~.GaussianState`
            The prior state, :math:`\mathbf{x}_{k-1}`

        **kwargs : various, optional
            These are passed to :meth:`~.LinearGaussianTransitionModel.matrix`

        Returns
        -------
        : :class:`~.State`
            The predicted state

        """
        return self.transition_model.matrix(**kwargs) @ prior.state_vector

    def _control_matrix(self, **kwargs):
        r"""Convenience function which returns the control matrix

        Returns
        -------
        : :class:`numpy.ndarray`
            control matrix, :math:`B_k`

        """
        return self.control_model.matrix(**kwargs)

    def _predict_over_interval(self, prior, timestamp):
        """Private function to get the prediction interval (or None)

        Parameters
        ----------
        prior : :class:`~.State`
            The prior state

        timestamp : :class:`datetime.datetime`, optional
            The (current) timestamp

        Returns
        -------
        : :class:`datetime.timedelta`
            time interval to predict over

        """

        # Deal with undefined timestamps
        if timestamp is None or prior.timestamp is None:
            predict_over_interval = None
        else:
            predict_over_interval = timestamp - prior.timestamp

        return predict_over_interval

    def _predicted_covariance(self, prior, predict_over_interval, control_input=None, **kwargs):
        """Private function to return the predicted covariance. Useful in that
        it can be overwritten in children.

        Parameters
        ----------
        prior : :class:`~.GaussianState`
            The prior class
        predict_over_interval : :class`~.timedelta`
            The interval over which the covariance is predicted
        control_input : :class:`~State`
            The input control vector (optional)

        Returns
        -------
        : :class:`~.CovarianceMatrix`
            The predicted covariance matrix

        """
        prior_cov = prior.covar
        trans_m = self._transition_matrix(prior=prior, time_interval=predict_over_interval,
                                          **kwargs)
        trans_cov = self.transition_model.covar(time_interval=predict_over_interval, **kwargs)

        # As this is Kalman-like, the control model must be capable of
        # returning a control matrix (B)
        ctrl_mat = self._control_matrix(control_input=control_input,
                                        time_interval=predict_over_interval, **kwargs)
        ctrl_noi = self.control_model.control_noise

        return trans_m @ prior_cov @ trans_m.T + trans_cov + ctrl_mat @ ctrl_noi @ ctrl_mat.T

    @predict_lru_cache()
    def predict(self, prior, timestamp=None, control_input=None, **kwargs):
        r"""The predict function

        Parameters
        ----------
        prior : :class:`~.State`
            :math:`\mathbf{x}_{k-1}`
        timestamp : :class:`datetime.datetime`, optional
            :math:`k`
        control_input : :class:`StateVector`, optional
            :math:`\mathbf{u}_k`
        **kwargs :
            These are passed, via :meth:`~.KalmanFilter.transition_function()` to
            :meth:`~.LinearGaussianTransitionModel.matrix()` and
            :meth:`~.LinearControlModel.function()`

        Returns
        -------
        : :class:`~.GaussianStatePrediction`
            :math:`\mathbf{x}_{k|k-1}`, the predicted state and the predicted
            state covariance :math:`P_{k|k-1}`

        """

        # Get the prediction interval
        predict_over_interval = self._predict_over_interval(prior, timestamp)

        # Prediction of the mean
        x_pred = self._transition_function(
            prior, time_interval=predict_over_interval, **kwargs) \
            + self.control_model.function(control_input, time_interval=predict_over_interval,
                                          **kwargs)

        # Prediction of the covariance
        p_pred = self._predicted_covariance(prior, predict_over_interval,
                                            control_input=control_input,
                                            **kwargs)

        # And return the state in the correct form
        return Prediction.from_state(prior, x_pred, p_pred, timestamp=timestamp,
                                     transition_model=self.transition_model, prior=prior)


class ExtendedKalmanPredictor(KalmanPredictor):
    """ExtendedKalmanPredictor class

    An implementation of the Extended Kalman Filter predictor. Here the
    transition and control functions may be non-linear, their transition and
    control matrices are approximated via Jacobian matrices. To this end the
    transition and control models, if non-linear, must be able to return the
    :attr:`jacobian()` function.

    """

    # In this version the models can be non-linear, but must have access to the
    # :attr:`jacobian()` function
    # TODO: Enforce the presence of :attr:`jacobian()`
    transition_model: TransitionModel = Property(doc="The transition model to be used.")
    control_model: ControlModel = Property(
        default=None,
        doc="The control model to be used. Default `None` where the predictor "
            "will create a zero-effect linear :class:`~.ControlModel`.")

    def _transition_matrix(self, prior, linearisation_point=None, **kwargs):
        r"""Returns the transition matrix, a matrix if the model is linear, or
        approximated as Jacobian otherwise.

        Parameters
        ----------
        prior : :class:`~.State`
            :math:`\mathbf{x}_{k-1}`
        linearisation_point : :class:`~State`, optional
            State to linearise over. Default `None` where prior will be used.
        **kwargs : various, optional
            These are passed to :meth:`~.TransitionModel.matrix` or
            :meth:`~.TransitionModel.jacobian`

        Returns
        -------
        : :class:`numpy.ndarray`
            The transition matrix, :math:`F_k`, if linear (i.e.
            :meth:`TransitionModel.matrix` exists, or
            :meth:`~.TransitionModel.jacobian` if not)
        """
        if isinstance(self.transition_model, LinearModel):
            return self.transition_model.matrix(**kwargs)
        else:
            if linearisation_point is None:
                linearisation_point = prior
            return self.transition_model.jacobian(linearisation_point, **kwargs)

    def _transition_function(self, prior, **kwargs):
        r"""This is the application of :math:`f_k(\mathbf{x}_{k-1})`, the
        transition function, non-linear in general, in the absence of a control
        input

        Parameters
        ----------
        prior : :class:`~.State`
            The prior state, :math:`\mathbf{x}_{k-1}`
        **kwargs : various, optional
            These are passed to :meth:`~.TransitionModel.function`

        Returns
        -------
        : :class:`~.State`
            The predicted state

        """
        return self.transition_model.function(prior, **kwargs)

    def _control_matrix(self, control_input, **kwargs):
        r"""Returns the control input model matrix, :math:`B_k`, or its linear
        approximation via a Jacobian. The :class:`~.ControlModel`, if
        non-linear must therefore be capable of returning a
        :meth:`~.ControlModel.jacobian`,

        Returns
        -------
        : :class:`numpy.ndarray`
            The control model matrix, or its linear approximation
        """
        if isinstance(self.control_model, LinearModel):
            return self.control_model.matrix(**kwargs)
        else:
            return self.control_model.jacobian(control_input, **kwargs)


class UnscentedKalmanPredictor(KalmanPredictor):
    """UnscentedKalmanFilter class

    The predict is accomplished by calculating the sigma points from the
    Gaussian mean and covariance, then putting these through the (in general
    non-linear) transition function, then reconstructing the Gaussian.
    """
    transition_model: TransitionModel = Property(doc="The transition model to be used.")
    control_model: ControlModel = Property(
        default=None,
        doc="The control model to be used. Default `None` where the predictor "
            "will create a zero-effect linear :class:`~.ControlModel`.")
    alpha: float = Property(
        default=0.5,
        doc="Primary sigma point spread scaling parameter. Default is 0.5.")
    beta: float = Property(
        default=2,
        doc="Used to incorporate prior knowledge of the distribution. If the "
            "true distribution is Gaussian, the value of 2 is optimal. "
            "Default is 2")
    kappa: float = Property(
        default=None,
        doc="Secondary spread scaling parameter. Default is calculated as "
            "3-Ns")

    def __init__(self, *args, **kwargs):
        super().__init__(*args, **kwargs)

        self._time_interval = None

    def _transition_and_control_function(self, prior_state, **kwargs):
        r"""Returns the result of applying the transition and control functions
        for the unscented transform

        Parameters
        ----------
        prior_state_vector : :class:`~.State`
            Prior state vector
        **kwargs : various, optional
            These are passed to :class:`~.TransitionModel.function`

        Returns
        -------
        : :class:`numpy.ndarray`
            The combined, noiseless, effect of applying the transition and
            control
        """

        return self.transition_model.function(prior_state, **kwargs) + \
            self.control_model.function(**kwargs)

    @predict_lru_cache()
    def predict(self, prior, timestamp=None, control_input=None, **kwargs):
        r"""The unscented version of the predict step

        Parameters
        ----------
        prior : :class:`~.State`
            Prior state, :math:`\mathbf{x}_{k-1}`
        timestamp : :class:`datetime.datetime`
            Time to transit to (:math:`k`)
        control_input: :class:`~.State`
            Control input vector, :math:`\mathbf{u}_k`
        **kwargs : various, optional
            These are passed to :meth:`~.TransitionModel.covar`

        Returns
        -------
        : :class:`~.GaussianStatePrediction`
            The predicted state :math:`\mathbf{x}_{k|k-1}` and the predicted
            state covariance :math:`P_{k|k-1}`
        """

        # Get the prediction interval
        predict_over_interval = self._predict_over_interval(prior, timestamp)

        # The covariance on the transition model + the control model
        # TODO: Note that I'm not sure you can actually do this with the
        # TODO: covariances, i.e. sum them before calculating
        # TODO: the sigma points and then just sticking them into the
        # TODO: unscented transform, and I haven't checked the statistics.
        ctrl_mat = self.control_model.matrix(time_interval=predict_over_interval, **kwargs)
        ctrl_noi = self.control_model.covar(**kwargs)
        total_noise_covar = \
            self.transition_model.covar(time_interval=predict_over_interval, **kwargs) \
            + ctrl_mat @ ctrl_noi @ ctrl_mat.T

        # Get the sigma points from the prior mean and covariance.
        sigma_point_states, mean_weights, covar_weights = gauss2sigma(
            prior, self.alpha, self.beta, self.kappa)

        # This ensures that function passed to unscented transform has the
        # correct time interval
        transition_and_control_function = partial(
            self._transition_and_control_function,
            control_input=control_input,
            time_interval=predict_over_interval)

        # Put these through the unscented transform, together with the total
        # covariance to get the parameters of the Gaussian
        x_pred, p_pred, _, _, _, _ = unscented_transform(
            sigma_point_states, mean_weights, covar_weights,
            transition_and_control_function, covar_noise=total_noise_covar
        )

        # and return a Gaussian state based on these parameters
        return Prediction.from_state(prior, x_pred, p_pred, timestamp=timestamp,
                                     transition_model=self.transition_model, prior=prior)


class SqrtKalmanPredictor(ExtendedKalmanPredictor):
    r"""The version of the Kalman predictor that operates on the square root parameterisation of
    the Gaussian state, :class:`~.SqrtGaussianState`.

    The prediction is undertaken in one of two ways. The default is to work in exactly the same
    way as the parent class, with the exception that the predicted covariance is
    subject to a Cholesky factorisation prior to initialisation of the :class:`~.SqrtGaussianState`
    output. The alternative, accessible via the :attr:`qr_method = True` flag, is to predict via a
    modified Gram-Schmidt process. See [1] for details.

    If transition and control models are possessed of the square root form of the covariance (as
    :attr:`sqrt_covar` in the case of the transition model and :attr:`sqrt_control_noise` for
    control models), then these are used directly. If not then they are created from the full
    matrices using the scipy.linalg :meth:`sqrtm()` method. (Unlike the Cholesky decomposition
    this works on positive semi-definite matrices, as well as positive definite ones.

    References
    ----------
    1. Maybeck, P.S. 1994, Stochastic Models, Estimation, and Control, Vol. 1, NavtechGPS,
       Springfield, VA.

    """
    qr_method: bool = Property(
        default=False,
        doc="A switch to do the prediction via a QR decomposition, rather than using a Cholesky "
            "decomposition.")

    # This predictor returns a square root form of the Gaussian state prediction
    _prediction_class = SqrtGaussianStatePrediction

    def _predicted_covariance(self, prior, predict_over_interval, control_input=None, **kwargs):
        """Private function to return the predicted covariance.

        Parameters
        ----------
        prior : :class:`~.SqrtGaussianState`
            The prior class (which carries the covariance in square root form)
        predict_over_interval : :class`~.timedelta`
            The interval over which the model is applied
        control_input : :class:`~State`
            The input control vector (optional)

        Returns
        -------
        : :class:`~.CovarianceMatrix`
            The predicted covariance matrix

        """
        sqrt_prior_cov = prior.sqrt_covar

        trans_m = self._transition_matrix(prior=prior, time_interval=predict_over_interval,
                                          **kwargs)
        try:
            sqrt_trans_cov = self.transition_model.sqrt_covar(time_interval=predict_over_interval,
                                                              **kwargs)
        except AttributeError:
            sqrt_trans_cov = la.sqrtm(self.transition_model.covar(
                time_interval=predict_over_interval, **kwargs))

        # As this is Kalman-like, the control model must be capable of returning a control matrix
        # (B)
        ctrl_mat = self._control_matrix(control_input=control_input,
                                        time_interval=predict_over_interval)
        try:
            sqrt_ctrl_noi = self.control_model.sqrt_covar(time_interval=predict_over_interval,
                                                          **kwargs)
        except AttributeError:
            sqrt_ctrl_noi = la.sqrtm(self.control_model.covar(time_interval=predict_over_interval,
                                                              **kwargs))

        if self.qr_method:
            # Note that the control matrix aspect of this hasn't been tested
            m_sq_trans_cov = np.block([[trans_m @ sqrt_prior_cov, sqrt_trans_cov,
                                        ctrl_mat@sqrt_ctrl_noi]])
            _, pred_sqrt_cov = np.linalg.qr(m_sq_trans_cov.T)
            return pred_sqrt_cov.T
        else:
            return np.linalg.cholesky(trans_m@sqrt_prior_cov@sqrt_prior_cov.T@trans_m.T +
                                      sqrt_trans_cov@sqrt_trans_cov.T +
                                      ctrl_mat@sqrt_ctrl_noi@sqrt_ctrl_noi.T@ctrl_mat.T)


<<<<<<< HEAD
class StochasticIntegrationPredictor(KalmanPredictor):
    """Stochastic Integration Kalman Filter class

    The state prediction of nonlinear models is accomplished by the stochastic
    integration approximation.
=======
class CubatureKalmanPredictor(KalmanPredictor):
    """CubatureKalmanFilter class

    Analogously to the unscented filter, the predict is accomplished by calculating the cubature
    points from the Gaussian mean and covariance, then putting these through the (in general
    non-linear) transition function, then reconstructing the Gaussian. This is accomplished via the
    :meth:`cubature_transform` function.

>>>>>>> d4b1da25
    """
    transition_model: TransitionModel = Property(doc="The transition model to be used.")
    control_model: ControlModel = Property(
        default=None,
        doc="The control model to be used. Default `None` where the predictor "
            "will create a zero-effect linear :class:`~.ControlModel`.")
<<<<<<< HEAD
    Nmax: float = Property(
        default=10,
        doc="maximal number of iterations of SIR")
    Nmin: float = Property(
        default=5,
        doc="minimal number of iterations of stochastic integration rule (SIR)")
    Eps: float = Property(
        default=5e-3,
        doc="allowed threshold for integration error")
    SIorder: float = Property(
        default=3,
        doc="order of SIR (orders 1, 3, 5 are currently supported)")

    def __init__(self, *args, **kwargs):
        super().__init__(*args, **kwargs)

        self._time_interval = None

    def _transition_and_control_function(self, prior_state, **kwargs):
        r"""Returns the result of applying the transition and control functions
        for the unscented transform
=======
    alpha: float = Property(
        default=1.0,
        doc="Scaling parameter. Default is 1.0. Lower values select points closer to the mean and "
            "vice versa.")

    def _transition_and_control_function(self, prior_state, **kwargs):
        r"""Returns the result of applying the transition and control functions
        for the cubature transform
>>>>>>> d4b1da25

        Parameters
        ----------
        prior_state_vector : :class:`~.State`
            Prior state vector
        **kwargs : various, optional
            These are passed to :class:`~.TransitionModel.function`

        Returns
        -------
        : :class:`numpy.ndarray`
            The combined, noiseless, effect of applying the transition and
            control
        """

<<<<<<< HEAD
        return self.transition_model.function(prior_state, **kwargs) + \
            self.control_model.function(**kwargs)

    @predict_lru_cache()
    def predict(self, prior, timestamp=None, control_input=None, **kwargs):
        r"""The stochastic integration version of the predict step
=======
        return self.transition_model.function(prior_state, **kwargs) \
            + self.control_model.function(**kwargs)

    @predict_lru_cache()
    def predict(self, prior, timestamp=None, control_input=None, **kwargs):
        r"""The unscented version of the predict step
>>>>>>> d4b1da25

        Parameters
        ----------
        prior : :class:`~.State`
            Prior state, :math:`\mathbf{x}_{k-1}`
        timestamp : :class:`datetime.datetime`
            Time to transit to (:math:`k`)
        control_input: :class:`~.State`
            Control input vector, :math:`\mathbf{u}_k`
        **kwargs : various, optional
<<<<<<< HEAD
            These are passed to :meth:`~.TransitionModel.covar`
=======
            These are passed to :meth:`~.TransitionModel.covar` and :meth:`ControlModel.covar`
>>>>>>> d4b1da25

        Returns
        -------
        : :class:`~.GaussianStatePrediction`
            The predicted state :math:`\mathbf{x}_{k|k-1}` and the predicted
            state covariance :math:`P_{k|k-1}`
        """

<<<<<<< HEAD
        nx = np.size(prior.mean, 0)
        enx = nx

        Sp = np.linalg.cholesky(prior.covar)
        Ix = np.zeros((nx, 1))
        Vx = np.zeros((nx, 1))
        IPx = np.zeros((nx, nx))
        VPx = np.zeros((nx, nx))
        # Iteration Count
        N = 0

        # Get the prediction interval
        predict_over_interval = self._predict_over_interval(prior, timestamp)

        # This ensures that function passed to unscented transform has the
        # correct time interval
=======
        # Get the prediction interval
        predict_over_interval = self._predict_over_interval(prior, timestamp)

        # The covariance on the transition model + the control model
        # TODO: See equivalent note to unscented transform.
        ctrl_mat = self.control_model.matrix(time_interval=predict_over_interval, **kwargs)
        ctrl_noi = self.control_model.covar(**kwargs)
        total_noise_covar = \
            self.transition_model.covar(time_interval=predict_over_interval, **kwargs) \
            + ctrl_mat@ctrl_noi@ctrl_mat.T

        # This ensures that function passed to transform has the correct time interval and control
        # input
>>>>>>> d4b1da25
        transition_and_control_function = partial(
            self._transition_and_control_function,
            control_input=control_input,
            time_interval=predict_over_interval)

<<<<<<< HEAD
        # - SIR recursion for state predictive moments computation
        # -- until either max iterations or threshold is reached
        while N < self.Nmin or np.all([N < self.Nmax,
                                       np.any([(np.linalg.norm(Vx) > self.Eps),
                                               ])]):
            N = N + 1
            #  -- cubature points and weights computation (for standard normal PDF)
            [SCRSigmaPoints, w] = stochasticCubatureRulePoints(enx,
                                                               self.SIorder)
            # -- points transformation for given filtering mean and covariance
            #    matrix
            xpoints = Sp@SCRSigmaPoints + \
                npm.repmat(prior.mean, 1, np.size(SCRSigmaPoints, 1))
            # -- points transformation via dynamics  (deterministic part)
            # Put these points into s State object list
            sigma_points_states = []
            for xpoint in xpoints.T:
                state_copy = copy.copy(prior)
                state_copy.state_vector = StateVector(xpoint)
                sigma_points_states.append(state_copy)

            fpoints = StateVectors([
                transition_and_control_function(sigma_points_state)
                for sigma_points_state in sigma_points_states])
            # Stochastic integration rule for predictive state mean and
            # covariance matrix
            SumRx = np.average(fpoints, axis=1, weights=w)

            # --- update mean Ix
            Dx = (SumRx - Ix) / N
            Ix = Ix + Dx
            Vx = (N - 2) * Vx / N + Dx ** 2

        xp = Ix

        N = 0
        # - SIR recursion for state predictive moments computation
        # -- until max iterations are reached or threshold is reached
        while N < self.Nmin or np.all([N < self.Nmax,
                                       np.any([(np.linalg.norm(VPx) >
                                                self.Eps)])]):
            N = N + 1
            #  -- cubature points and weights computation (for standard normal PDF)
            [SCRSigmaPoints, w] = stochasticCubatureRulePoints(enx,
                                                               self.SIorder)
            # -- points transformation for given filtering mean and covariance
            #    matrix
            xpoints = Sp @ SCRSigmaPoints + \
                npm.repmat(prior.mean, 1, np.size(SCRSigmaPoints, 1))
            # -- points transformation via dynamics  (deterministic part)
            # Put these points into s State object list
            sigma_points_states = []
            for xpoint in xpoints.T:
                state_copy = copy.copy(prior)
                state_copy.state_vector = StateVector(xpoint)
                sigma_points_states.append(state_copy)

            fpoints = StateVectors([
                transition_and_control_function(sigma_points_state)
                for sigma_points_state in sigma_points_states])
            # -- stochastic integration rule for predictive state mean and covariance
            #    matrix

            fpoints_diff = fpoints - xp
            SumRPx = fpoints_diff @ np.diag(w) @ fpoints_diff.T
            # SumRPx=np.multiply(pom,fpoints)@fpoints.T

            # --- update covariance matrix IPx
            DPx = (SumRPx - IPx) / N
            IPx = IPx + DPx
            VPx = (N - 2) * VPx / N + DPx ** 2

        Q = self.transition_model.covar(time_interval=predict_over_interval, **kwargs)

        Pp = IPx
        Pp = Pp + Q + np.diag(Vx.ravel())
        Pp = (Pp+Pp.T) / 2

        Pp = Pp.astype(np.float64)

        # and return a Gaussian state based on these parameters
        return Prediction.from_state(prior, xp.view(StateVector),
                                     Pp.view(CovarianceMatrix),
                                     timestamp=timestamp,
                                     transition_model=self.transition_model,
                                     prior=prior)
=======
        x_pred, p_pred, _, _ = cubature_transform(prior, transition_and_control_function,
                                                  covar_noise=total_noise_covar, alpha=self.alpha)

        return Prediction.from_state(prior, x_pred, p_pred, timestamp=timestamp,
                                     transition_model=self.transition_model, prior=prior)
>>>>>>> d4b1da25
<|MERGE_RESOLUTION|>--- conflicted
+++ resolved
@@ -15,11 +15,8 @@
 from ..models.transition.linear import LinearGaussianTransitionModel
 from ..models.control import ControlModel
 from ..models.control.linear import LinearControlModel
-<<<<<<< HEAD
-from ..functions import gauss2sigma, unscented_transform, stochasticCubatureRulePoints
-=======
-from ..functions import gauss2sigma, unscented_transform, cubature_transform
->>>>>>> d4b1da25
+from ..functions import gauss2sigma, unscented_transform, cubature_transform, stochasticCubatureRulePoints
+
 
 
 class KalmanPredictor(Predictor):
@@ -485,13 +482,6 @@
                                       ctrl_mat@sqrt_ctrl_noi@sqrt_ctrl_noi.T@ctrl_mat.T)
 
 
-<<<<<<< HEAD
-class StochasticIntegrationPredictor(KalmanPredictor):
-    """Stochastic Integration Kalman Filter class
-
-    The state prediction of nonlinear models is accomplished by the stochastic
-    integration approximation.
-=======
 class CubatureKalmanPredictor(KalmanPredictor):
     """CubatureKalmanFilter class
 
@@ -500,14 +490,78 @@
     non-linear) transition function, then reconstructing the Gaussian. This is accomplished via the
     :meth:`cubature_transform` function.
 
->>>>>>> d4b1da25
     """
     transition_model: TransitionModel = Property(doc="The transition model to be used.")
     control_model: ControlModel = Property(
         default=None,
         doc="The control model to be used. Default `None` where the predictor "
             "will create a zero-effect linear :class:`~.ControlModel`.")
-<<<<<<< HEAD
+
+    alpha: float = Property(
+      default=1.0,
+      doc="Scaling parameter. Default is 1.0. Lower values select points closer to the mean and "
+          "vice versa.")
+
+    def _transition_and_control_function(self, prior_state, **kwargs):
+        r"""Returns the result of applying the transition and control functions
+        for the cubature transform
+
+        Parameters
+        ----------
+        prior_state_vector : :class:`~.State`
+            Prior state vector
+        **kwargs : various, optional
+            These are passed to :class:`~.TransitionModel.function`
+
+        Returns
+        -------
+        : :class:`numpy.ndarray`
+            The combined, noiseless, effect of applying the transition and
+            control
+        """
+
+        return self.transition_model.function(prior_state, **kwargs) \
+            + self.control_model.function(**kwargs)
+
+    @predict_lru_cache()
+    def predict(self, prior, timestamp=None, control_input=None, **kwargs):
+        r"""The unscented version of the predict step
+
+        Parameters
+        ----------
+        prior : :class:`~.State`
+            Prior state, :math:`\mathbf{x}_{k-1}`
+        timestamp : :class:`datetime.datetime`
+            Time to transit to (:math:`k`)
+        control_input: :class:`~.State`
+            Control input vector, :math:`\mathbf{u}_k`
+        **kwargs : various, optional
+            These are passed to :meth:`~.TransitionModel.covar` and :meth:`ControlModel.covar`
+
+        Returns
+        -------
+        : :class:`~.GaussianStatePrediction`
+            The predicted state :math:`\mathbf{x}_{k|k-1}` and the predicted
+            state covariance :math:`P_{k|k-1}`
+        """
+        transition_and_control_function = partial(
+            self._transition_and_control_function,
+            control_input=control_input,
+            time_interval=predict_over_interval)
+
+x_pred, p_pred, _, _ = cubature_transform(prior, transition_and_control_function,
+                                                  covar_noise=total_noise_covar, alpha=self.alpha)
+
+        return Prediction.from_state(prior, x_pred, p_pred, timestamp=timestamp,
+                                     transition_model=self.transition_model, prior=prior)
+
+
+class StochasticIntegrationPredictor(KalmanPredictor):
+    """Stochastic Integration Kalman Filter class
+
+    The state prediction of nonlinear models is accomplished by the stochastic
+    integration approximation.
+    
     Nmax: float = Property(
         default=10,
         doc="maximal number of iterations of SIR")
@@ -529,70 +583,15 @@
     def _transition_and_control_function(self, prior_state, **kwargs):
         r"""Returns the result of applying the transition and control functions
         for the unscented transform
-=======
-    alpha: float = Property(
-        default=1.0,
-        doc="Scaling parameter. Default is 1.0. Lower values select points closer to the mean and "
-            "vice versa.")
-
-    def _transition_and_control_function(self, prior_state, **kwargs):
-        r"""Returns the result of applying the transition and control functions
-        for the cubature transform
->>>>>>> d4b1da25
-
-        Parameters
-        ----------
-        prior_state_vector : :class:`~.State`
-            Prior state vector
-        **kwargs : various, optional
-            These are passed to :class:`~.TransitionModel.function`
-
-        Returns
-        -------
-        : :class:`numpy.ndarray`
-            The combined, noiseless, effect of applying the transition and
-            control
-        """
-
-<<<<<<< HEAD
+
         return self.transition_model.function(prior_state, **kwargs) + \
             self.control_model.function(**kwargs)
 
     @predict_lru_cache()
     def predict(self, prior, timestamp=None, control_input=None, **kwargs):
         r"""The stochastic integration version of the predict step
-=======
-        return self.transition_model.function(prior_state, **kwargs) \
-            + self.control_model.function(**kwargs)
-
-    @predict_lru_cache()
-    def predict(self, prior, timestamp=None, control_input=None, **kwargs):
-        r"""The unscented version of the predict step
->>>>>>> d4b1da25
-
-        Parameters
-        ----------
-        prior : :class:`~.State`
-            Prior state, :math:`\mathbf{x}_{k-1}`
-        timestamp : :class:`datetime.datetime`
-            Time to transit to (:math:`k`)
-        control_input: :class:`~.State`
-            Control input vector, :math:`\mathbf{u}_k`
-        **kwargs : various, optional
-<<<<<<< HEAD
             These are passed to :meth:`~.TransitionModel.covar`
-=======
-            These are passed to :meth:`~.TransitionModel.covar` and :meth:`ControlModel.covar`
->>>>>>> d4b1da25
-
-        Returns
-        -------
-        : :class:`~.GaussianStatePrediction`
-            The predicted state :math:`\mathbf{x}_{k|k-1}` and the predicted
-            state covariance :math:`P_{k|k-1}`
-        """
-
-<<<<<<< HEAD
+        """
         nx = np.size(prior.mean, 0)
         enx = nx
 
@@ -609,7 +608,7 @@
 
         # This ensures that function passed to unscented transform has the
         # correct time interval
-=======
+        
         # Get the prediction interval
         predict_over_interval = self._predict_over_interval(prior, timestamp)
 
@@ -623,13 +622,6 @@
 
         # This ensures that function passed to transform has the correct time interval and control
         # input
->>>>>>> d4b1da25
-        transition_and_control_function = partial(
-            self._transition_and_control_function,
-            control_input=control_input,
-            time_interval=predict_over_interval)
-
-<<<<<<< HEAD
         # - SIR recursion for state predictive moments computation
         # -- until either max iterations or threshold is reached
         while N < self.Nmin or np.all([N < self.Nmax,
@@ -716,10 +708,3 @@
                                      timestamp=timestamp,
                                      transition_model=self.transition_model,
                                      prior=prior)
-=======
-        x_pred, p_pred, _, _ = cubature_transform(prior, transition_and_control_function,
-                                                  covar_noise=total_noise_covar, alpha=self.alpha)
-
-        return Prediction.from_state(prior, x_pred, p_pred, timestamp=timestamp,
-                                     transition_model=self.transition_model, prior=prior)
->>>>>>> d4b1da25
