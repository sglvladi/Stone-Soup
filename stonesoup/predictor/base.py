# -*- coding: utf-8 -*-
<<<<<<< HEAD
from abc import abstractmethod

from ..base import Base, Property
from ..models.transitionmodel import TransitionModel
from ..models.controlmodel import ControlModel
=======
"""Base classes for Stone Soup Predictor interface"""
from abc import abstractmethod

from ..base import Base, Property
from ..models.transition import TransitionModel
from ..models.measurement import MeasurementModel
from ..models.control import ControlModel
>>>>>>> 579c49e2


class Predictor(Base):
    """Predictor base class

    A predictor is used to advance a state to another point in time,
    by utilising a specified :class:`~.TransitionModel`. A
    :class:`~.MeasurementModel` is also required to allow prediction of the
    measurement state. In addition a :class:`~.ControlModel` may be used to
    model an external influence to the state.
    """

    transition_model = Property(TransitionModel, doc="transition model")
<<<<<<< HEAD
    control_model = Property(ControlModel, default=None, doc="control model")

    @abstractmethod
    def predict(self, prior, control_input=None, timestamp=None, **kwargs):
=======
    measurement_model = Property(
        MeasurementModel, doc="measurement model")
    control_model = Property(
        ControlModel, default=None, doc="control model")

    def predict(self, state, control_input=None, timestamp=None, **kwargs):
        """Predict state and measurement

        This returns results of  both :meth:`~.Predictor.predict_state` and
        :meth:`~.Predictor.predict_measurement`.

        Parameters
        ----------
        state : State
            State
        control_input : State
            State
        timestamp : datetime.datetime
            Time which to predict to which will be passed to transition model

        Returns
        -------
        State
            State prediction
        State
            Measurement prediction
        CovarianceMatrix
            Cross-covariance matrix
        """
        state_prediction = self.predict_state(
            state, control_input, timestamp, **kwargs)
        return (state_prediction, *self.predict_measurement(state_prediction))

    @abstractmethod
    def predict_state(self, state, control_input=None, timestamp=None,
                      **kwargs):
        """Predict state

        Parameters
        ----------
        state : State
            State
        control_input : State
            State
        timestamp : datetime.datetime
            Time which to predict to which will be passed to transition model.

        Returns
        -------
        State
            State prediction.

         """
        raise NotImplemented

    @abstractmethod
    def predict_measurement(self, state, **kwargs):
        """Predict measurement state

        Parameters
        ----------
        state : State
            Predicted state

        Returns
        -------
        State
            Predicted measurement state
        """
>>>>>>> 579c49e2
        raise NotImplemented<|MERGE_RESOLUTION|>--- conflicted
+++ resolved
@@ -1,52 +1,31 @@
 # -*- coding: utf-8 -*-
-<<<<<<< HEAD
-from abc import abstractmethod
-
-from ..base import Base, Property
-from ..models.transitionmodel import TransitionModel
-from ..models.controlmodel import ControlModel
-=======
 """Base classes for Stone Soup Predictor interface"""
 from abc import abstractmethod
 
 from ..base import Base, Property
 from ..models.transition import TransitionModel
-from ..models.measurement import MeasurementModel
 from ..models.control import ControlModel
->>>>>>> 579c49e2
 
 
 class Predictor(Base):
     """Predictor base class
 
-    A predictor is used to advance a state to another point in time,
-    by utilising a specified :class:`~.TransitionModel`. A
-    :class:`~.MeasurementModel` is also required to allow prediction of the
-    measurement state. In addition a :class:`~.ControlModel` may be used to
-    model an external influence to the state.
+    A predictor is used to advance a state to another point in time, by
+    utilising a specified :class:`~.TransitionModel`. In addition a
+    :class:`~.ControlModel` may be used to model an external influence to the
+    state.
     """
 
     transition_model = Property(TransitionModel, doc="transition model")
-<<<<<<< HEAD
     control_model = Property(ControlModel, default=None, doc="control model")
 
     @abstractmethod
     def predict(self, prior, control_input=None, timestamp=None, **kwargs):
-=======
-    measurement_model = Property(
-        MeasurementModel, doc="measurement model")
-    control_model = Property(
-        ControlModel, default=None, doc="control model")
-
-    def predict(self, state, control_input=None, timestamp=None, **kwargs):
-        """Predict state and measurement
-
-        This returns results of  both :meth:`~.Predictor.predict_state` and
-        :meth:`~.Predictor.predict_measurement`.
+        """Predict state
 
         Parameters
         ----------
-        state : State
+        prior : State
             State
         control_input : State
             State
@@ -57,50 +36,5 @@
         -------
         State
             State prediction
-        State
-            Measurement prediction
-        CovarianceMatrix
-            Cross-covariance matrix
         """
-        state_prediction = self.predict_state(
-            state, control_input, timestamp, **kwargs)
-        return (state_prediction, *self.predict_measurement(state_prediction))
-
-    @abstractmethod
-    def predict_state(self, state, control_input=None, timestamp=None,
-                      **kwargs):
-        """Predict state
-
-        Parameters
-        ----------
-        state : State
-            State
-        control_input : State
-            State
-        timestamp : datetime.datetime
-            Time which to predict to which will be passed to transition model.
-
-        Returns
-        -------
-        State
-            State prediction.
-
-         """
-        raise NotImplemented
-
-    @abstractmethod
-    def predict_measurement(self, state, **kwargs):
-        """Predict measurement state
-
-        Parameters
-        ----------
-        state : State
-            Predicted state
-
-        Returns
-        -------
-        State
-            Predicted measurement state
-        """
->>>>>>> 579c49e2
         raise NotImplemented